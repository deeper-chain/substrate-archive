// Copyright 2017-2021 Parity Technologies (UK) Ltd.
// This file is part of substrate-archive.

// substrate-archive is free software: you can redistribute it and/or modify
// it under the terms of the GNU General Public License as published by
// the Free Software Foundation, either version 3 of the License, or
// (at your option) any later version.

// substrate-archive is distributed in the hope that it will be useful,
// but WITHOUT ANY WARRANTY; without even the implied warranty of
// MERCHANTABILITY or FITNESS FOR A PARTICULAR PURPOSE.  See the
// GNU General Public License for more details.

// You should have received a copy of the GNU General Public License
// along with substrate-archive.  If not, see <http://www.gnu.org/licenses/>.

//! Backend that wraps Parity Trie Implementation to retrieve
//! values from RocksDB.
//! Preferred over using the Substrate Client, since this is a lighter-weight implementation
//! that gives substrate-archive more fine-grained control over implementation and optimization details.
//! Especially with regards to reading.
//! According to benchmarks, performance improvements are currently neglible. Mostly because the code has only
//! been slightly modified so far.
//! This only wraps functions that are needed for substrate archive, avoiding needing to import entire runtimes.

mod blockchain_backend;
mod main_backend;
mod misc_backend;
mod state_backend;

use std::{convert::TryInto, sync::Arc};

use codec::Decode;
use hash_db::Prefix;
use kvdb::DBValue;

use sc_client_api::backend::StateBackend;
use sc_service::TransactionStorageMode;
use sp_blockchain::{Backend as _, HeaderBackend as _};
use sp_runtime::{
	generic::{BlockId, SignedBlock},
	traits::{Block as BlockT, HashFor, Header as HeaderT},
	Justifications,
};

pub use self::state_backend::TrieState;
use self::state_backend::{DbState, StateVault};
use crate::{database::ReadOnlyDb, error::Result, util::columns};

<<<<<<< HEAD
pub struct ReadOnlyBackend<Block, D> {
=======
/// Backend supporting a generic database that may only read.
pub struct ReadOnlyBackend<Block: BlockT, D: ReadOnlyDb> {
>>>>>>> 70ea9218
	db: Arc<D>,
	storage: Arc<StateVault<Block, D>>,
	storage_mode: TransactionStorageMode,
}

impl<Block, D> ReadOnlyBackend<Block, D>
where
	Block: BlockT,
	Block::Header: HeaderT,
	D: ReadOnlyDb + 'static,
{
	pub fn new(db: Arc<D>, prefix_keys: bool, storage_mode: TransactionStorageMode) -> Self {
		let vault = Arc::new(StateVault::new(db.clone(), prefix_keys));
		Self { db, storage: vault, storage_mode }
	}

	/// get a reference to the backing database
	pub fn backing_db(&self) -> Arc<D> {
		self.db.clone()
	}

	fn state_at(&self, hash: Block::Hash) -> Option<TrieState<Block, D>> {
		// genesis
		if hash == Default::default() {
			let genesis_storage = DbGenesisStorage::<Block>(Block::Hash::default());
			let root = Block::Hash::default();
			let state = DbState::<Block>::new(Arc::new(genesis_storage), root);
			Some(TrieState::<Block, D>::new(state, self.storage.clone(), Some(Block::Hash::default())))
		} else if let Some(state_root) = self.state_root(hash) {
			let state = DbState::<Block>::new(self.storage.clone(), state_root);
			Some(TrieState::<Block, D>::new(state, self.storage.clone(), Some(hash)))
		} else {
			None
		}
	}

	/// get the state root for a block
	fn state_root(&self, hash: Block::Hash) -> Option<Block::Hash> {
		// db / root / key
		// flesh it out
		let header =
			super::util::read_header::<Block, D>(&*self.db, columns::KEY_LOOKUP, columns::HEADER, BlockId::Hash(hash))
				.expect("Header metadata lookup failed");
		header.map(|h| *h.state_root())
	}

	/// gets storage for some block hash
	pub fn storage(&self, hash: Block::Hash, key: &[u8]) -> Option<Vec<u8>> {
		match self.state_at(hash) {
			Some(state) => state.storage(key).unwrap_or_else(|_| panic!("No storage found for {:?}", hash)),
			None => None,
		}
	}

	/// Get keyed storage value hash or None if there is nothing associated.
	pub fn storage_hash(&self, hash: Block::Hash, key: &[u8]) -> Option<Block::Hash> {
		match self.state_at(hash) {
			Some(state) => state.storage_hash(key).unwrap_or_else(|_| panic!("No storage found for {:?}", hash)),
			None => None,
		}
	}

	/// get storage keys for a prefix at a block in time
	pub fn storage_keys(&self, hash: Block::Hash, prefix: &[u8]) -> Option<Vec<Vec<u8>>> {
		self.state_at(hash).map(|state| state.keys(prefix))
	}

	/// Get a block from the canon chain
	/// This also tries to catch up with the primary rocksdb instance
	pub fn block(&self, id: &BlockId<Block>) -> Option<SignedBlock<Block>> {
		let header = self.header(*id).ok()?;
		let body = self.body(*id).ok()?;
		let justifications = self.justifications(*id).ok()?;
		construct_block(header, body, justifications)
	}

	/// Iterate over all blocks that match the predicate `fun`
	/// Tries to iterates over the latest version of the database.
	/// The predicate exists to reduce database reads
	pub fn iter_blocks<'a>(
		&'a self,
		fun: impl Fn(u32) -> bool + 'a,
	) -> Result<impl Iterator<Item = SignedBlock<Block>> + 'a> {
		let readable_db = self.db.clone();
		self.db.catch_up_with_primary()?;
		Ok(self.db.iter(super::util::columns::KEY_LOOKUP).take_while(|(_, value)| !value.is_empty()).filter_map(
			move |(key, value)| {
				let arr: &[u8; 4] = key[0..4].try_into().ok()?;
				let num = u32::from_be_bytes(*arr);
				if key.len() == 4 && fun(num) {
					let head: Option<Block::Header> = readable_db
						.get(super::util::columns::HEADER, &value)
						.map(|bytes| Decode::decode(&mut &bytes[..]).ok())
						.flatten();
					let body: Option<Vec<Block::Extrinsic>> = readable_db
						.get(super::util::columns::BODY, &value)
						.map(|bytes| Decode::decode(&mut &bytes[..]).ok())
						.flatten();
					let justif: Option<Justifications> = readable_db
						.get(super::util::columns::JUSTIFICATION, &value)
						.map(|bytes| Decode::decode(&mut &bytes[..]).ok())
						.flatten();
					construct_block(head, body, justif)
				} else {
					None
				}
			},
		))
	}
}

struct DbGenesisStorage<Block: BlockT>(pub Block::Hash);
impl<Block: BlockT> sp_state_machine::Storage<HashFor<Block>> for DbGenesisStorage<Block> {
	fn get(&self, _key: &Block::Hash, _prefix: Prefix) -> std::result::Result<Option<DBValue>, String> {
		Ok(None)
	}
}

fn construct_block<Block: BlockT>(
	header: Option<Block::Header>,
	body: Option<Vec<Block::Extrinsic>>,
	justifications: Option<Justifications>,
) -> Option<SignedBlock<Block>> {
	match (header, body, justifications) {
		(Some(header), Some(extrinsics), justifications) => {
			Some(SignedBlock { block: Block::new(header, extrinsics), justifications })
		}
		_ => None,
	}
}<|MERGE_RESOLUTION|>--- conflicted
+++ resolved
@@ -47,12 +47,7 @@
 use self::state_backend::{DbState, StateVault};
 use crate::{database::ReadOnlyDb, error::Result, util::columns};
 
-<<<<<<< HEAD
 pub struct ReadOnlyBackend<Block, D> {
-=======
-/// Backend supporting a generic database that may only read.
-pub struct ReadOnlyBackend<Block: BlockT, D: ReadOnlyDb> {
->>>>>>> 70ea9218
 	db: Arc<D>,
 	storage: Arc<StateVault<Block, D>>,
 	storage_mode: TransactionStorageMode,
