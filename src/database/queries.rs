// Copyright 2017-2019 Parity Technologies (UK) Ltd.
// This file is part of substrate-archive.

// substrate-archive is free software: you can redistribute it and/or modify
// it under the terms of the GNU General Public License as published by
// the Free Software Foundation, either version 3 of the License, or
// (at your option) any later version.

// substrate-archive is distributed in the hope that it will be useful,
// but WITHOUT ANY WARRANTY; without even the implied warranty of
// MERCHANTABILITY or FITNESS FOR A PARTICULAR PURPOSE.  See the
// GNU General Public License for more details.

// You should have received a copy of the GNU General Public License
// along with substrate-archive.  If not, see <http://www.gnu.org/licenses/>.

//! Common Sql queries on Archive Database abstracted into rust functions

use super::BlockModel;
use crate::error::Result;
use hashbrown::HashSet;
use serde::{de::DeserializeOwned, Deserialize};
use sp_runtime::traits::Block as BlockT;
use std::convert::TryInto;
use sqlx::PgConnection;
<<<<<<< HEAD
use sqlx::prelude::*;
=======
use std::convert::TryFrom;
>>>>>>> c766f438

/// Return type of queries that `SELECT version`
struct Version {
    version: i32,
}

/// Return type of querys that `SELECT missing_num ... FROM ... GENERATE_SERIES(a, z)`
pub struct Series {
    missing_num: Option<i32>,
}

/// Return type of querys that `SELECT MAX(int)`
struct Max {
    max: Option<i32>,
}

/// Return type querys that `SELECT EXISTS`
struct DoesExist {
    exists: Option<bool>,
}

// Return type of querys that `SELECT block_num`
struct BlockNum {
    block_num: i32,
}

// Return type of querys that `SELECT data`
struct Bytes {
    data: Vec<u8>,
}

/// Get missing blocks from the relational database between numbers `min` and
/// MAX(block_num). LIMIT result to length `max_block_load`. The highest effective
/// value for `min` is i32::MAX.
pub(crate) async fn missing_blocks_min_max(
    conn: &mut PgConnection,
    min: u32,
    max_block_load: u32,
) -> Result<HashSet<u32>> {
    let min = i32::try_from(min).unwrap_or(i32::MAX);
    let max_block_load = i64::try_from(max_block_load).unwrap_or(i64::MAX);
    Ok(sqlx::query_as!(
        Series,
        "SELECT missing_num
        FROM (SELECT MAX(block_num) AS max_num FROM blocks) max,
            GENERATE_SERIES($1, max_num) AS missing_num
        WHERE
        NOT EXISTS (SELECT id FROM blocks WHERE block_num = missing_num)
        ORDER BY missing_num ASC
        LIMIT $2
        ",
        min,
        max_block_load
    )
    .fetch_all(conn)
    .await?
    .iter()
    .map(|t| t.missing_num.unwrap() as u32)
    .collect())
}

<<<<<<< HEAD
#[derive(FromRow)]
pub struct Extrinsics {
    pub block_num: i32,
    pub hash: Vec<u8>,
    pub spec: i32,
    pub ext: Vec<u8>,
}

///  Returns missing extrinsics from the database.
///  A missing extrinsic is categorized as an extrinsic that belongs to a block we have indexed in
///  the `blocks` table, but which is not present in the `extrinsics` table.
pub(crate) async fn missing_extrinsics(conn: &mut PgConnection) -> Result<Vec<Extrinsics>> {
    sqlx::query_as!(Extrinsics,
        "SELECT block_num, hash, spec, ext
           FROM blocks 
           WHERE NOT EXISTS (SELECT block_num FROM extrinsics WHERE extrinsics.block_num = blocks.block_num)
           AND blocks.block_num != 0
           ORDER BY block_num"
        )
        .fetch_all(conn)
        .await
        .map_err(Into::into)
}

=======
/// Get the maximium block number from the relational database
>>>>>>> c766f438
pub(crate) async fn max_block(conn: &mut PgConnection) -> Result<Option<u32>> {
    let max = sqlx::query_as!(Max, "SELECT MAX(block_num) FROM blocks")
        .fetch_one(conn)
        .await?;
    Ok(max.max.map(|v| v as u32))
}

/// Will get blocks such that they exist in the `blocks` table but they
/// do not exist in the `storage` table
/// blocks are ordered by spec version
///
/// # Returns full blocks
pub(crate) async fn blocks_storage_intersection(
    conn: &mut sqlx::PgConnection,
) -> Result<Vec<BlockModel>> {
    sqlx::query_as!(
        BlockModel,
        "SELECT *
        FROM blocks
        WHERE NOT EXISTS (SELECT * FROM storage WHERE storage.block_num = blocks.block_num)
        AND blocks.block_num != 0
        ORDER BY blocks.spec",
    )
    .fetch_all(conn)
    .await
    .map_err(Into::into)
}

/// Get a block by id from the relational database
pub(crate) async fn get_full_block_by_id(
    conn: &mut sqlx::PgConnection,
    id: i32,
) -> Result<BlockModel> {
    sqlx::query_as!(
        BlockModel,
        "
        SELECT id, parent_hash, hash, block_num, state_root, extrinsics_root, digest, ext, spec
        FROM blocks
        WHERE id = $1
        ",
        id
    )
    .fetch_one(conn)
    .await
    .map_err(Into::into)
}

/// Get a block by block number from the relational database
#[cfg(test)]
pub(crate) async fn get_full_block_by_num(
    conn: &mut sqlx::PgConnection,
    block_num: u32,
) -> Result<BlockModel> {
    let safe_block_num = i32::try_from(block_num).unwrap_or(i32::MAX);
    sqlx::query_as!(
        BlockModel,
        "
        SELECT id, parent_hash, hash, block_num, state_root, extrinsics_root, digest, ext, spec
        FROM blocks
        WHERE block_num = $1
        ",
        safe_block_num
    )
    .fetch_one(conn)
    .await
    .map_err(Into::into)
}

/// Check if the runtime version identified by `spec` exists in the relational database
pub(crate) async fn check_if_meta_exists(spec: u32, conn: &mut PgConnection) -> Result<bool> {
    let spec = match i32::try_from(spec) {
        Err(_) => return Ok(false),
        Ok(n) => n,
    };
    let does_exist = sqlx::query_as!(
        DoesExist,
        r#"SELECT EXISTS(SELECT version FROM metadata WHERE version = $1)"#,
        spec
    )
    .fetch_one(conn)
    .await?;
    Ok(does_exist.exists.unwrap_or(false))
}

/// Check if the block identified by `hash` exists in the relational database
pub(crate) async fn has_block<B: BlockT>(hash: B::Hash, conn: &mut PgConnection) -> Result<bool> {
    let hash = hash.as_ref();
    let does_exist = sqlx::query_as!(
        DoesExist,
        r#"SELECT EXISTS(SELECT 1 FROM blocks WHERE hash = $1)"#,
        hash,
    )
    .fetch_one(conn)
    .await?;
    Ok(does_exist.exists.unwrap_or(false))
}

/// Get a list of block_numbers, out of the passed-in blocknumbers, which exist in the relational
/// database
pub(crate) async fn has_blocks<B: BlockT>(
    nums: &[u32],
    conn: &mut PgConnection,
) -> Result<Vec<u32>> {
    let nums: Vec<i32> = nums.iter().filter_map(|n| i32::try_from(*n).ok()).collect();
    Ok(sqlx::query_as!(
        BlockNum,
        "SELECT block_num FROM blocks WHERE block_num = ANY ($1)",
        &nums,
    )
    .fetch_all(conn)
    .await?
    .into_iter()
    .map(|r| r.block_num as u32)
    .collect())
}

/// Get all the metadata versions stored in the relational database
pub(crate) async fn get_versions(conn: &mut PgConnection) -> Result<Vec<u32>> {
    Ok(sqlx::query_as!(Version, "SELECT version FROM metadata")
        .fetch_all(conn)
        .await?
        .into_iter()
        .map(|r| r.version as u32)
        .collect())
}

/// Get all the blocks queued for execution in the background task queue.
pub(crate) async fn get_all_blocks<B: BlockT + DeserializeOwned>(
    conn: &mut PgConnection,
) -> Result<impl Iterator<Item = Result<B>>> {
    let blocks = sqlx::query_as!(
        Bytes,
        "SELECT data FROM _background_tasks WHERE job_type = 'execute_block'",
    )
    .fetch_all(conn)
    .await?;

    // temporary struct to deserialize job
    #[derive(Deserialize)]
    struct JobIn<BL: BlockT> {
        block: BL,
    }
    Ok(blocks.into_iter().map(|r| {
        let b: JobIn<B> = rmp_serde::from_read(r.data.as_slice())?;
        Ok(b.block)
    }))
}

pub(crate) async fn get_version(conn: &mut PgConnection, block_num: u32) -> Result<u32> {
    let version = sqlx::query_as::<_, (i32, )>("SELECT spec FROM blocks WHERE block_num = $1")
        .bind(block_num as i64)
        .fetch_one(conn)
        .await?;
    Ok(version.0.try_into()?)
}

pub(crate) async fn get_metadata(conn: &mut PgConnection, spec: &u32) -> Result<Vec<u8>> {
    let meta = sqlx::query_as::<_, (Vec<u8>,)>("SELECT meta FROM metadata WHERE version = $1")
        .bind(spec)
        .fetch_one(conn)
        .await?;
    Ok(meta.0)
}

#[cfg(test)]
mod tests {
    //! Must be connected to a postgres database
    use super::*;
    // use diesel::test_transaction;
}<|MERGE_RESOLUTION|>--- conflicted
+++ resolved
@@ -21,13 +21,8 @@
 use hashbrown::HashSet;
 use serde::{de::DeserializeOwned, Deserialize};
 use sp_runtime::traits::Block as BlockT;
-use std::convert::TryInto;
-use sqlx::PgConnection;
-<<<<<<< HEAD
-use sqlx::prelude::*;
-=======
-use std::convert::TryFrom;
->>>>>>> c766f438
+use std::convert::{TryInto, TryFrom};
+use sqlx::{prelude::*, PgConnection};
 
 /// Return type of queries that `SELECT version`
 struct Version {
@@ -89,7 +84,6 @@
     .collect())
 }
 
-<<<<<<< HEAD
 #[derive(FromRow)]
 pub struct Extrinsics {
     pub block_num: i32,
@@ -104,7 +98,7 @@
 pub(crate) async fn missing_extrinsics(conn: &mut PgConnection) -> Result<Vec<Extrinsics>> {
     sqlx::query_as!(Extrinsics,
         "SELECT block_num, hash, spec, ext
-           FROM blocks 
+           FROM blocks
            WHERE NOT EXISTS (SELECT block_num FROM extrinsics WHERE extrinsics.block_num = blocks.block_num)
            AND blocks.block_num != 0
            ORDER BY block_num"
@@ -114,9 +108,7 @@
         .map_err(Into::into)
 }
 
-=======
 /// Get the maximium block number from the relational database
->>>>>>> c766f438
 pub(crate) async fn max_block(conn: &mut PgConnection) -> Result<Option<u32>> {
     let max = sqlx::query_as!(Max, "SELECT MAX(block_num) FROM blocks")
         .fetch_one(conn)
