// Copyright 2017-2021 Parity Technologies (UK) Ltd.
// This file is part of substrate-archive.

// substrate-archive is free software: you can redistribute it and/or modify
// it under the terms of the GNU General Public License as published by
// the Free Software Foundation, either version 3 of the License, or
// (at your option) any later version.

// substrate-archive is distributed in the hope that it will be useful,
// but WITHOUT ANY WARRANTY; without even the implied warranty of
// MERCHANTABILITY or FITNESS FOR A PARTICULAR PURPOSE.  See the
// GNU General Public License for more details.

// You should have received a copy of the GNU General Public License
// along with substrate-archive.  If not, see <http://www.gnu.org/licenses/>.

//! Direct Database Type representations of types in `types.rs`
//! Only some types implemented, for convenience most types are already in their database model
//! equivalents

use std::{convert::TryInto, marker::PhantomData};

use chrono::{DateTime, Utc};
use codec::{Decode, Encode, Error as DecodeError};
use serde::{Deserialize, Serialize};
use sqlx::{FromRow, PgConnection, Postgres};

use sp_runtime::{
	generic::SignedBlock,
	traits::{Block as BlockT, Header as HeaderT},
};
use sp_storage::{StorageData, StorageKey};

use crate::{error::Result, types::*};

/// Struct modeling data returned from database when querying for a block
#[derive(Debug, Clone, PartialEq, Serialize, Deserialize, FromRow)]
pub struct BlockModel {
	pub id: i32,
	pub parent_hash: Vec<u8>,
	pub hash: Vec<u8>,
	pub block_num: i32,
	pub state_root: Vec<u8>,
	pub extrinsics_root: Vec<u8>,
	pub digest: Vec<u8>,
	pub ext: Vec<u8>,
	pub spec: i32,
}

impl BlockModel {
	pub fn into_block_and_spec<B: BlockT>(self) -> Result<(B, u32), DecodeError> {
		let block_num = Decode::decode(&mut (self.block_num as u32).encode().as_slice())?;
		let extrinsics_root = Decode::decode(&mut self.extrinsics_root.as_slice())?;
		let state_root = Decode::decode(&mut self.state_root.as_slice())?;
		let parent_hash = Decode::decode(&mut self.parent_hash.as_slice())?;
		let digest = Decode::decode(&mut self.digest.as_slice())?;
		let ext = Decode::decode(&mut self.ext.as_slice())?;
		let header = <B::Header as HeaderT>::new(block_num, extrinsics_root, state_root, parent_hash, digest);

		let spec = self.spec as u32;

		Ok((B::new(header, ext), spec))
	}
}

/// Helper struct for decoding block modeling data into block type.
pub struct BlockModelDecoder<B: BlockT> {
	_marker: PhantomData<B>,
}

impl<'a, B: BlockT> BlockModelDecoder<B> {
	/// With a vector of BlockModel
	pub fn with_vec(blocks: Vec<BlockModel>) -> Result<Vec<Block<B>>, DecodeError> {
		blocks
			.into_iter()
			.map(|b| {
				let (block, spec) = b.into_block_and_spec()?;
				let block = SignedBlock { block, justifications: None };
				Ok(Block::new(block, spec))
			})
			.collect()
	}
}

#[derive(Clone, Serialize, Deserialize, Debug)]
pub struct StorageModel<Hash> {
	hash: Hash,
	block_num: u32,
	full_storage: bool,
	key: StorageKey,
	data: Option<StorageData>,
}

impl<Hash> StorageModel<Hash> {
	pub fn new(hash: Hash, block_num: u32, full_storage: bool, key: StorageKey, data: Option<StorageData>) -> Self {
		Self { hash, block_num, full_storage, key, data }
	}

	pub fn is_full(&self) -> bool {
		self.full_storage
	}

	pub fn block_num(&self) -> u32 {
		self.block_num
	}

	pub fn hash(&self) -> &Hash {
		&self.hash
	}

	pub fn key(&self) -> &StorageKey {
		&self.key
	}

	pub fn data(&self) -> Option<&StorageData> {
		self.data.as_ref()
	}
}

impl<Hash: Copy> From<Storage<Hash>> for Vec<StorageModel<Hash>> {
	fn from(original: Storage<Hash>) -> Vec<StorageModel<Hash>> {
		let hash = *original.hash();
		let block_num = original.block_num();
		let full_storage = original.is_full();
		original
			.changes
			.into_iter()
			.map(|changes| StorageModel::new(hash, block_num, full_storage, changes.0, changes.1))
			.collect::<Vec<StorageModel<Hash>>>()
	}
}

impl<Hash: Copy> From<BatchStorage<Hash>> for Vec<StorageModel<Hash>> {
	fn from(original: BatchStorage<Hash>) -> Vec<StorageModel<Hash>> {
		original.inner.into_iter().flat_map(Vec::<StorageModel<Hash>>::from).collect()
	}
}

/// Config that is stored/restored in Postgres on every run.
/// This is needed to persist RabbitMq task-queue name between runs.
/// Archive version and timestamp included as extra metadata
/// that could be useful for debugging.
#[derive(FromRow, Debug, Clone)]
pub struct PersistentConfig {
<<<<<<< HEAD
	// internal SQL identifier
=======
	// internal SQL identifier.
	// required to be here when restoring the entire row from Postgres,
	// otherwise we get decoding errors. Also useful for ordering of elements in postgres.
>>>>>>> ed89ed1c
	#[allow(unused)]
	id: i32,
	/// RabbitMQ Queue Name
	pub task_queue: String,
	/// Last time the archive was run
	pub last_run: DateTime<Utc>,
	/// Major version of this library.
	pub major: i32,
	/// Minor version of this library.
	pub minor: i32,
	/// Patch version of this library.
	pub patch: i32,
}

impl PersistentConfig {
	/// Get the config and update it if it exists. If not initialize config and return it.
	pub async fn fetch_and_update(conn: &mut PgConnection) -> Result<Self> {
		#[derive(FromRow)]
		struct DbName {
			current_database: String,
		}

		#[derive(FromRow)]
		struct Id {
			id: i32,
		}

		// FIXME: No `query_as!` macro until https://github.com/launchbadge/sqlx/issues/1294#issuecomment-866618995
		let conf = sqlx::query_as::<Postgres, Self>(r#"SELECT * FROM _sa_config ORDER BY id LIMIT 1"#)
			.fetch_optional(&mut *conn)
			.await?;

		let last_run = Utc::now();
		let (major, minor, patch) = Self::get_version_tuple()?;

		if conf.is_none() {
			let mut task_queue: String = sqlx::query_as::<Postgres, DbName>(r#"SELECT current_database()"#)
				.fetch_one(&mut *conn)
				.await?
				.current_database;
			// queue name is a combination of: database name, "-queue" and the current UTC timestamp.
			// This is to ensure some level of uniqueness if one server is running multiple
			// instances of archive for different chains.
			task_queue.push_str(&format!("-queue-{}", Utc::now().timestamp()));
			let id = sqlx::query_as::<Postgres, Id>(
				r#"INSERT INTO _sa_config (task_queue, last_run, major, minor, patch) VALUES($1, $2, $3, $4, $5) RETURNING id"#,
			)
			.bind(&task_queue)
			.bind(last_run)
			.bind(major)
			.bind(minor)
			.bind(patch)
			.fetch_one(&mut *conn)
			.await?
			.id;

			Ok(Self { id, task_queue, last_run, major, minor, patch })
		} else {
			sqlx::query(r#"UPDATE _sa_config SET last_run = $1, major = $2, minor = $3, patch = $4"#)
				.bind(last_run)
				.bind(major)
				.bind(minor)
				.bind(patch)
				.execute(&mut *conn)
				.await?;
			Ok(conf.expect("Checked for none; qed"))
		}
	}

	fn get_version_tuple() -> Result<(i32, i32, i32)> {
		let version = env!("CARGO_PKG_VERSION");
		let version = semver::Version::parse(version)?;
		Ok((version.major.try_into()?, version.minor.try_into()?, version.patch.try_into()?))
	}
}

#[cfg(test)]
mod test {
	use super::*;
	use anyhow::Error;
	use async_std::task;
	use test_common::{TestGuard, PG_POOL};

	#[derive(FromRow)]
	struct TaskQueueQuery {
		task_queue: String,
	}

	#[test]
	fn config_should_persist() -> Result<(), Error> {
		crate::initialize();
		let _guard = TestGuard::lock();
		task::block_on(async {
			let mut conn = PG_POOL.acquire().await?;
			PersistentConfig::fetch_and_update(&mut *conn).await?;
			let query = sqlx::query_as::<Postgres, TaskQueueQuery>("SELECT task_queue FROM _sa_config LIMIT 1")
				.fetch_one(&mut *conn)
				.await?;
			let conf = PersistentConfig::fetch_and_update(&mut *conn).await?;
			assert_eq!(query.task_queue, conf.task_queue);
			Ok::<(), Error>(())
		})?;
		Ok(())
	}
}<|MERGE_RESOLUTION|>--- conflicted
+++ resolved
@@ -142,13 +142,9 @@
 /// that could be useful for debugging.
 #[derive(FromRow, Debug, Clone)]
 pub struct PersistentConfig {
-<<<<<<< HEAD
-	// internal SQL identifier
-=======
 	// internal SQL identifier.
 	// required to be here when restoring the entire row from Postgres,
 	// otherwise we get decoding errors. Also useful for ordering of elements in postgres.
->>>>>>> ed89ed1c
 	#[allow(unused)]
 	id: i32,
 	/// RabbitMQ Queue Name
