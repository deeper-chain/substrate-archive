--- conflicted
+++ resolved
@@ -25,12 +25,8 @@
 	task::{self, JoinHandle},
 };
 use coil::Job as _;
-<<<<<<< HEAD
-use futures::{future, FutureExt};
+use futures::{future, FutureExt, StreamExt};
 use futures_timer::Delay;
-=======
-use futures::{executor::block_on, future, FutureExt, StreamExt};
->>>>>>> 330795c5
 use serde::{de::DeserializeOwned, Deserialize};
 use xtra::prelude::*;
 
@@ -168,13 +164,8 @@
 		tasks.push(task::spawn(fut));
 		let metadata = workers::MetadataActor::new(db.clone(), conf.meta().clone()).await?.create(None);
 		let (metadata, fut) = metadata.run();
-<<<<<<< HEAD
 		tasks.push(task::spawn(fut));
 		let blocks = workers::BlocksIndexer::new(&conf, db.clone(), metadata.clone()).create(None);
-=======
-		tasks.push(conf.executor.spawn(fut));
-		let blocks = workers::BlocksIndexer::new(conf, db.clone(), metadata.clone()).create(None);
->>>>>>> 330795c5
 		let (blocks, fut) = blocks.run();
 		tasks.push(task::spawn(fut));
 
@@ -266,7 +257,6 @@
 	}
 }
 
-<<<<<<< HEAD
 impl<B, R, D, C> SystemInstance<B, R, D, C>
 where
 	D: ReadOnlyDb + 'static,
@@ -288,18 +278,8 @@
 		actors.tick_interval().await?;
 		let pool = actors.db.send(GetState::Pool).await??.pool();
 		// let listener = self.init_listeners().await?;
-		let conn = pool.acquire().await?;
-
-		let storage_handle = Self::restore_missing_storage(self.config.clone(), conn);
-=======
-	async fn main_loop(conf: SystemConfig<B, D>, rx: flume::Receiver<()>, client: Arc<C>) -> Result<()> {
-		let actors = Actors::spawn(&conf).await?;
-		actors.tick_interval(conf.executor.clone()).await?;
-		let listener = Self::init_listeners(&conf).await?;
-		let pool = actors.db.send(GetState::Pool).await??.pool();
-		let storage_handle = conf.executor.spawn(Self::restore_missing_storage(conf.clone(), pool.clone()));
->>>>>>> 330795c5
-
+
+		let storage_handle = Self::restore_missing_storage(self.config.clone(), pool.clone());
 		let env = Environment::<B, B::Hash, R, C, D>::new(
 			self.config.backend().clone(),
 			self.client,
@@ -345,34 +325,6 @@
 	/// Checks if any blocks that should be executed are missing
 	/// from the task queue.
 	/// If any are found, they are re-queued.
-<<<<<<< HEAD
-	async fn restore_missing_storage(config: SystemConfig<B, D>, mut conn: DbConn) -> Result<()> {
-		let mut page = 0;
-		let nums = queries::missing_storage_blocks(&mut *conn).await?;
-		log::info!("Restoring {} missing storage entries.", nums.len());
-		loop {
-			log::info!(
-				"Paginating... block_load={}, page={}, nums={}",
-				config.control.max_block_load,
-				page,
-				nums.len()
-			);
-			let blocks =
-				queries::blocks_paginated(&mut *conn, nums, config.control.max_block_load.into(), page).await?;
-			log::debug!("Blocks.len() == {}", blocks.len());
-			if blocks.len() == 0 {
-				break;
-			}
-			log::debug!("[STORAGE] Inserted {} blocks", blocks.len());
-			page += 1;
-			let jobs: Vec<crate::tasks::execute_block::Job<B, R, C, D>> = BlockModelDecoder::with_vec(blocks)?
-				.into_iter()
-				.map(|b| crate::tasks::execute_block::<B, R, C, D>(b.inner.block, PhantomData))
-				.collect();
-			coil::JobExt::enqueue_batch(jobs, &mut *conn).await?;
-		}
-		log::info!("[STORAGE] Storage restored");
-=======
 	async fn restore_missing_storage(conf: SystemConfig<B, D>, pool: sqlx::PgPool) -> Result<()> {
 		let (mut conn0, mut conn1) = (pool.acquire().await?, pool.acquire().await?);
 		let nums = queries::missing_storage_blocks(&mut *conn0).await?;
@@ -386,7 +338,6 @@
 				.collect();
 			coil::JobExt::enqueue_batch(jobs, &mut *conn1).await?;
 		}
->>>>>>> 330795c5
 		Ok(())
 	}
 }
